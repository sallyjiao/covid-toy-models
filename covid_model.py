# === IMPORTS ===
import numpy as np
verbosity = 0 # {0: no prints, 1: initializations, 2: essentials, 3: everything}

# === Object ===
class COVID_Model:
    """
    Attributes
    ----------
    n_persons : int
        # people
    base_infectiousness : float
        unit dose/unit time of close proximity
    close_contact_prob : float
        fraction of time together that counts as infectiously-close proximity, given that two people are in the same space
    dt : float
        time step (unit: days)
    time : float

    dose_matrix : 2D array
    contact_history : 2D array
    infection_history : 2D array

    members_in_group : list
    group_id : 1D array
    time_left_in_EII : 1D array
    t0_infection : 1D array
        treat negative as not-infected

    indv_factor : 1D array
        catch-all to account for, e.g., asymptomatic reduced infectiousness, mask wearing, etc.
    symptomatic_if_infected: 1D array
    indv_infectiousness : 1D array

    symptomatic : 1D array
    quarantined : 1D array
    indv_infectiousness : 1D array
       

    Methods
    -------
    assign_group_random()
    assign_work_random()     
    disease_history_simple()
    quarantine_simple()
    background_update_simple()


    Notes
    -----
    Currently assigns people to groups randomly, treats everyone's infectiousness multiplier as the same

    Protocols that can/should be customized:
    1) assign people to groups
    2) assign/schedule people to E-II
    3) quarantine protocol
    4) disease history
    5) background infection rate

    Wishlist:
    0) Possibly turn the "protocol" functions into acting on inputs and returning outputs, instead of explicitly acting on object attributes
    1) Draw individual infectiousness factors from a distribution
    2) Better work assignment protocol, e.g. time-varying throughout the day, distribution of lab times, etc.
    3) Better treatment of base infectiousness if people aren't in same lab? (i.e. infectiousness from common spaces)
    4) Quarantining people in contact with infected people, but not infected themselves
    5) Coupling in SB dynamics (currently SB is a constant background rate for when people are out of lab)
    6) Lab shutdowns
    7) Individual "resistance factor" (i.e. PPE effects on preventing inhaling virus, not just reducing virus emission)  
    8) Measuring R0 for an individual... (perhaps have to seed one person, and repeat the experiment multiple times
    """

    def __init__(self, n_persons, beta0, contact_prob, dt=1.0, init_protocol=0, asymptomatic_rate = 0.25, reporter_names=[]):
        # === store variables ===
        self.n_persons = n_persons

        self.base_infectiousness = beta0
        self.close_contact_prob = contact_prob

        self.time = 0
        self.dt = dt
        self.asymptomatic_rate = asymptomatic_rate

        # === hard-coded variables that we haven't implemented I/O for yet ===
        self.asymptomatic_factor = 0.5
        self.EII_background_rate = 0.01 #infectious dose/24hr/infectious person
        self.SB_background_rate  = 0.005 * 1 / 3 #infectious dose/day, roughly proportional to (%SB_population_active_case * R / days of infection)
        self.EII_background = 0. #will be updated each step
        self.SB_background = 0.

        # === initialize parameters ===
        self.group_id = np.zeros( self.n_persons )
        self.group_contact_matrix = np.ones( (self.n_persons, self.n_persons) )
        self.time_left_in_EII = np.zeros( self.n_persons )
        self.quarantined = np.zeros( self.n_persons, dtype=bool )
        self.lab_shutdown_time = np.ones( self.n_persons ) * -100000

        self.t0_infection = -1.0 * np.ones( self.n_persons )
        self.community_infection = np.zeros( self.n_persons, dtype=bool )
        self.symptomatic_if_infected = np.random.choice([True, False], size=self.n_persons, p=[1-asymptomatic_rate, asymptomatic_rate])
        self.symptomatic = np.zeros( self.n_persons, dtype=bool )
        self.symptomatic_prev = np.zeros( self.n_persons, dtype=bool )
        self.indv_factor = np.ones( self.n_persons )
        self.indv_factor[ self.symptomatic_if_infected ] = self.asymptomatic_factor
        self.indv_infectiousness = np.zeros(self.n_persons)

        self.reporters = {}
        for rep_name in reporter_names:
            self.reporters[rep_name] = []

        if init_protocol == 0: #simple random initializaton protocol
            if verbosity > 0: print("=== Simple random initialization protocol ===")
            self.init_simple()
        else:
            if verbosity > 0: print("=== System not initialized, assuming everyone in contact with everyone all the time ===")


        self.community_s = 1.0
        self.community_i = 0.0
        self.community_r = 0.0
        self.community_history = []


    def init_simple(self):
        self.assign_group_random()
        #possibly draw individual factors from a distribution?

    def assign_group_random(self, avg_lab_size = 10):
        """Assigns people to groups with prescribed average lab size, randomly
        """
        if verbosity > 0: print('...assigning people to random groups of average size {}'.format(avg_lab_size))
        self.group_contact_matrix = np.zeros( (self.n_persons, self.n_persons) )
        n_groups = int(np.floor( self.n_persons/avg_lab_size ))
        self.group_id = np.random.randint(0, n_groups, self.n_persons)
        self.members_in_group = []

        for ii in range(n_groups):
            members = np.argwhere( self.group_id == ii ).flatten()
            self.members_in_group.append( members )
            if verbosity > 0: print('group {} members: {}'.format(ii,members))
            self.group_contact_matrix[ np.ix_(members,members) ] = 1


    def assign_work_random(self, avg_lab_time = 1.0, fraction_working = 0.1, lab_constraint = 0, **kwargs):
        """Assigns people to work, randomly. Assume common lab time for everyone.
        Parameters
        ----------
        avg_lab_time : float
        fraction_working : fraction of people allowed to be in E-II at any one time
        lab_constraint : int
            maximum # people from same group allowed to be in contact. 0 = no constraint.

        Notes
        -----
        Modifies self.time_left_in_EII to reflect the amount of working time left for the person
        I/O:
            modifies self.time_left_in_EII, essentially who is in EII
        """
        if verbosity > 2: print('\n--- Assigning people to EII ---')
        max_num_working = int( np.floor(fraction_working * self.n_persons) )
        mask_currently_working = (self.time_left_in_EII > 0)
        num_currently_working = mask_currently_working.sum()

        while num_currently_working < max_num_working: #assign more people to work
            # choose random person
            healthy_nonworking = (~mask_currently_working) * (~self.quarantined)
            if healthy_nonworking.sum() == 0: # no more healthy nonworkers
                break
            new_worker = np.random.choice( np.argwhere( healthy_nonworking ).flatten() )

            # check lab constraints aren't violated
            num_currently_in_lab = (self.group_id[mask_currently_working] == self.group_id[new_worker]).sum()
            if lab_constraint > 0:
                if num_currently_in_lab > lab_constraint:
                    #chose someone whose lab is full, pass
                    continue

            # assign worker to EII
            self.time_left_in_EII[new_worker] = avg_lab_time
            mask_currently_working[new_worker] = True
            num_currently_working += 1
        
        if verbosity > 2: print("...People's time left to work in EII: {}".format( self.time_left_in_EII ))
        if verbosity > 2: print('...Num working: {}'.format(  mask_currently_working.sum()))
        if verbosity > 2: print('...Num at home: {}'.format((~mask_currently_working).sum()))


    def disease_history_simple(self, **kwargs):
        """Simple model of diease history, infectiousness, symptoms, etc.
        Returns
        -------
        infectiousness : 1D array

        Notes
        -----
        Assuming simple linear ramps, based on He et al. 2020, https://www.nature.com/articles/s41591-020-0869-5.pdf
        Infectiousness: ramp to peak infectiousness in 2 days, 7 day decline to minimal shedding
        Symptoms: days 3~14

        I/O: 
            modifies self.indv_infectiousness (scaled 0~1)
            modifies self.symptomatic
            modifies self.symptomatic_prev
        """
        if verbosity > 2: print('\n--- Assigning disease history/progression, infectiousness, symptoms ---')
        shedding_peak = 2 #units: days
        shedding_end  = 9
        symptom_onset = 3
        symptom_end   = 14

        self.indv_infectiousness = np.zeros( self.n_persons )
        time_spent_infected = self.time - self.t0_infection

        actively_shedding = (self.t0_infection > 0) * (time_spent_infected < shedding_end)
        self.indv_infectiousness[ time_spent_infected <= shedding_peak ] = time_spent_infected[ time_spent_infected <= shedding_peak ] / shedding_peak
        self.indv_infectiousness[ time_spent_infected > shedding_peak ] = 1.0 - time_spent_infected[ time_spent_infected > shedding_peak ] / (shedding_end-shedding_peak)
        self.indv_infectiousness[~actively_shedding] = 0

        self.symptomatic_prev = np.copy(self.symptomatic)
        self.symptomatic = (self.t0_infection > 0) * (time_spent_infected >= symptom_onset) * (time_spent_infected < symptom_end)
        self.symptomatic *= self.symptomatic_if_infected

        if verbosity > 2: print('...indv_infectiousness: {}'.format(self.indv_infectiousness))
        if verbosity > 2: print('...symptomatics: {}'.format(self.symptomatic))


    def quarantine_none(self, **kwargs):
        """No quarantine"""
        self.quarantined[:] = False

    def quarantine_simple(self, **kwargs):
        """Simple quarantine protocol: only quarantine infected, symptomatic people
        Notes
        -----
        I/O:
            modifies self.quarantined
        """
        if verbosity > 2: print('\n--- Quarantining symptomatics ---')
        self.quarantined = self.symptomatic

    def quarantine_lab_shutdown(self, lab_shutdown_max=5, **kwargs):
        """Lab-shutdown quarantine protocol: quarantines infected, symptomatic people and the labs of newly symptomatic people

        Notes
        -----
        I/O:
            modifies self.quarantined
        """
        if verbosity > 2: print('\n--- Quarantining symptomatics and their groups (' + str(lab_shutdown_max) + ' days) ---')
        self.lab_shutdown_time[ np.in1d(self.group_id, self.group_id[self.symptomatic*~(self.symptomatic_prev) ]) ] = self.time
        self.quarantined = self.symptomatic + ((self.time-self.lab_shutdown_time) < lab_shutdown_max)

    def update_reporters(self):
        """Tracks relevant metrics

        Notes
        -----
        I/O:
            modifies self.reporters
        """""
        for rep_name in self.reporters.keys():
            if rep_name == 'incidence':
                self.reporters[rep_name].append((self.symptomatic * ~(self.symptomatic_prev)).sum())

    def background_update_simple(self, **kwargs):
        """ Update the background infection rate
        Returns
        -------
        EII_background : float
        SB_background : float

        Notes
        -----
        Right now treats SB as constant. Adds up infectious people in EII and scales by some factor.
        """
        if verbosity > 2: print('\n--- Updating background exposure ---')
        mask_currently_working = (self.time_left_in_EII > 0)
        EII_background = self.EII_background_rate \
                  * ( self.indv_infectiousness[ mask_currently_working ]
                  * self.indv_factor[ mask_currently_working ]
                  * (~self.quarantined[ mask_currently_working ]) ).sum()
        if verbosity > 2: print('...EII background: {}\n...SB background: {}'.format(EII_background, self.SB_background_rate))
        return EII_background, self.SB_background_rate

    def background_update_communitySIR(self, beta=0.2, gamma=0.2, **kwargs):
        """ Update the background infection rate
        Returns
        -------
        EII_background : float
        SB_background : float

        Notes
        -----
        EII dynamics: add up infectious people in EII and scales by some factor (self.EI_background_rate)
        SB dynamics: simple discretized SIR, i.e. may see some time-scale discretization effects...
            in particular, the individuals follow exponential distribution, in essence already time-integrated, whereas the SIR assumes constant risk profile over the entire day
            i.e. due to discretization currently individuals feel a bit more community infection than the average person in the community. 
            hopefully this is a small deviation if beta (~0.2) and dt are not too big.
        """
        if verbosity > 2: print('\n--- Updating background exposure ---')
        
        # === EII rate ===
        mask_currently_working = (self.time_left_in_EII > 0)
        EII_background = self.EII_background_rate \
                  * ( self.indv_infectiousness[ mask_currently_working ]
                  * self.indv_factor[ mask_currently_working ]
                  * (~self.quarantined[ mask_currently_working ]) ).sum()

        # === Community rate ===
        ds = - beta * self.community_s * self.community_i
        di =   beta * self.community_s * self.community_i - gamma*self.community_i
        dr =                                                gamma*self.community_i
        self.community_s += ds
        self.community_i += di
        self.community_r += dr
        self.SB_background = beta * self.community_i

        # === cleanup ===
        if verbosity > 2: print('...EII background: {}\n...SB background: {}'.format(EII_background, self.SB_background))
        if verbosity > 2: print('...Community status: susceptible {}, infectious {}, recovered {}'.format(self.community_s, self.community_i, self.community_r))
        return EII_background, self.SB_background
 

    def propagate(self):
        """Exponential dose-response propagation dynamics. for EII
        Notes
        -----
        This section should be fairly constant/not change much... the main thing to modify is the background rates
        """
        if verbosity > 2: print('\n--- Propagating infection dynamics ---')
        mask_currently_working = (self.time_left_in_EII > 0)
        in_EII_matrix = np.outer( mask_currently_working, mask_currently_working )

        # === Calculate infection dose each person is exposed to ===    
        force_of_infection = self.dt * self.base_infectiousness * self.close_contact_prob \
                * (self.group_contact_matrix * in_EII_matrix) @ (self.indv_infectiousness * self.indv_factor * (~self.quarantined))

        # ... and account for background infection rate
        force_of_infection[ mask_currently_working] += self.dt * self.EII_background #background infection rate in hallways, common areas
        force_of_infection[~mask_currently_working] = self.dt * self.SB_background #background infection rate in greater SB community

        if verbosity > 2: print('...exposed individuals: {}'.format(np.argwhere(force_of_infection != 0.0).T))

        # === Propagate Infection ===
        p_infect = 1 - np.exp(-force_of_infection)
        rand_nums = np.random.rand(self.n_persons)

        proposed_infection = np.argwhere( rand_nums < p_infect )
        if verbosity > 1: print('...Proposed infections: {}'.format(proposed_infection.T))

        #filter to make sure is new infection
        new_infection = proposed_infection[ self.t0_infection[proposed_infection] < 0 ]
        self.community_infection[ new_infection ] = np.where( ~mask_currently_working[new_infection], True, False ) #True if new_infection is outside work, False otherwise
        if verbosity > 1: print('...New infection indices: {}'.format(new_infection))
        if verbosity > 1: print('...Community infection indices: {}'.format( [index for index in new_infection if self.community_infection[index]] ) )

        # update
        self.t0_infection[new_infection] = self.time
        self.time_left_in_EII[ self.time_left_in_EII > 0 ] -= self.dt
        self.time_left_in_EII[ self.time_left_in_EII <= 0.0 ] = 0.0
        self.time += self.dt

    def step(self, disease_history=None, quarantine=None, assign_work=None, background_update=None, **kwargs):
        """Perform one step of the disease propagation dynamics. Envision allowing swapping custom protocols
        """
        if verbosity > 1: print('\n===== TIME {} ====='.format(self.time))
        #  === Define protocol (just to make more apparent what functions to change) ===
        if disease_history is None:
            disease_history_protocol = self.disease_history_simple
        else:
            disease_history_protocol = disease_history

        if quarantine is None:
            quarantine_protocol = self.quarantine_simple
        else:
            quarantine_protocol = quarantine

        if assign_work is None:
            assign_work_protocol = self.assign_work_random
        else:
            assign_work_protocol = assign_work

        if background_update is None:
            background_update_protocol = self.background_update_simple
        else:
            background_update_protocol = background_update

        # === Process disease progression ===
        disease_history_protocol(**kwargs)
        quarantine_protocol(**kwargs)

        # === Assign people to work ===
        assign_work_protocol(**kwargs)

        # === Run update ===
        self.EII_background, self.SB_background = background_update_protocol(**kwargs)
        self.propagate()

        # === Record Keeping ===
        infected = np.nonzero( self.t0_infection >= 0 )
        infection_history = np.vstack( [infected, self.community_infection[infected], self.t0_infection[infected]] )
        sorted_history = np.argsort(infection_history[2,:])
        infection_history = infection_history[:,sorted_history]
        self.infection_history = infection_history
<<<<<<< HEAD
        self.update_reporters()
=======
        self.community_history.append([ self.community_s, self.community_i, self.community_r ])
>>>>>>> ce43bf23

        # === Track R for each invidual ===
        # not sure how to allocate yet if there are multiple infectious people about...

        # === Misc ===
        return self.time, self.infection_history
<|MERGE_RESOLUTION|>--- conflicted
+++ resolved
@@ -401,11 +401,8 @@
         sorted_history = np.argsort(infection_history[2,:])
         infection_history = infection_history[:,sorted_history]
         self.infection_history = infection_history
-<<<<<<< HEAD
         self.update_reporters()
-=======
         self.community_history.append([ self.community_s, self.community_i, self.community_r ])
->>>>>>> ce43bf23
 
         # === Track R for each invidual ===
         # not sure how to allocate yet if there are multiple infectious people about...
